import random
<<<<<<< HEAD
from PyQt6.QtCore import Qt, QAbstractListModel, QModelIndex, pyqtSignal, QPoint
=======
from typing import Dict
from PyQt6.QtCore import Qt, QAbstractListModel, QModelIndex, pyqtSignal
>>>>>>> fc31189f
from PyQt6.QtGui import QAction, QColor
from PyQt6.QtWidgets import (
QWidget, QVBoxLayout, QHBoxLayout, QLabel, QPushButton, QLineEdit,
QListView, QGroupBox, QComboBox, QStackedWidget, QSpinBox,
QMessageBox, QScrollArea, QListWidget, QListWidgetItem, QMenu,
QGridLayout
)
from collections import defaultdict

from game_state import Talent, Scene
from ui.dialogs.talent_filter_dialog import TalentFilterDialog
from ui.dialogs.talent_profile_dialog import TalentProfileDialog
from ui.dialogs.scene_dialog import SceneDialog

class TalentListModel(QAbstractListModel):
    def __init__(self, talents: list = None, parent=None): super().__init__(parent); self.talents = talents or []
    def data(self, index: QModelIndex, role: int):
        if not index.isValid(): return None
        talent = self.talents[index.row()]
        if role == Qt.ItemDataRole.DisplayRole: return talent.alias
        if role == Qt.ItemDataRole.UserRole: return talent
        return None
    def rowCount(self, parent: QModelIndex = QModelIndex()): return len(self.talents)
    def update_data(self, new_talents: list): self.beginResetModel(); self.talents = new_talents; self.endResetModel()

class TalentDetailView(QWidget):
    # Signals to communicate user actions to the presenter
    hire_requested = pyqtSignal(int, list) # talent_id, roles_to_cast
    open_scene_dialog_requested = pyqtSignal(int) # scene_id
    settings_changed = pyqtSignal()

    def __init__(self, parent=None):
        super().__init__(parent)
        # The view no longer holds a reference to the controller.
        self._selected_talent = None
        self.setup_ui()
        self.clear_display()
        
    def _open_scene_dialog(self, item: QListWidgetItem):
        role_data = item.data(Qt.ItemDataRole.UserRole)
        if role_data and 'scene_id' in role_data:
            self.open_scene_dialog_requested.emit(role_data['scene_id'])

    def setup_ui(self):
        main_layout = QVBoxLayout(self)
        main_layout.setSpacing(4)
        
        talent_info_group = QGroupBox("Talent Details")
        talent_info_layout = QGridLayout(talent_info_group)
        talent_info_layout.setColumnStretch(0, 1)
        talent_info_layout.setColumnStretch(1, 1)

        self.alias_label = QLabel("<b>Alias:</b> N/A")
        self.age_label = QLabel("<b>Age:</b> N/A")
        self.ethnicity_label = QLabel("<b>Ethnicity:</b> N/A")
        self.orientation_label = QLabel("<b>Orientation:</b> N/A")
        self.boob_cup_label = QLabel("<b>Cup Size:</b> N/A")
        self.dick_size_label = QLabel("<b>Dick Size:</b> N/A")
        self.performance_label = QLabel("<b>Performance:</b> N/A")
        self.acting_label = QLabel("<b>Acting:</b> N/A")
        self.stamina_label = QLabel("<b>Stamina:</b> N/A")
        self.popularity_label = QLabel("<b>Popularity:</b> N/A")
        
        talent_info_layout.addWidget(self.alias_label, 0, 0); talent_info_layout.addWidget(self.age_label, 1, 0)
        talent_info_layout.addWidget(self.ethnicity_label, 2, 0); talent_info_layout.addWidget(self.orientation_label, 3, 0)
        talent_info_layout.addWidget(self.popularity_label, 4, 0); talent_info_layout.addWidget(self.boob_cup_label, 0, 1)
        talent_info_layout.addWidget(self.dick_size_label, 1, 1); talent_info_layout.addWidget(self.performance_label, 2, 1)
        talent_info_layout.addWidget(self.acting_label, 3, 1); talent_info_layout.addWidget(self.stamina_label, 4, 1)

        main_layout.addWidget(talent_info_group)
        
        affinities_group = QGroupBox("Tag Affinities"); affinities_group_layout = QVBoxLayout(affinities_group)
        scroll_area = QScrollArea(); scroll_area.setWidgetResizable(True); self.affinities_content_widget = QWidget()
        self.affinities_layout = QVBoxLayout(self.affinities_content_widget); self.affinities_layout.setAlignment(Qt.AlignmentFlag.AlignTop)
        scroll_area.setWidget(self.affinities_content_widget); affinities_group_layout.addWidget(scroll_area); main_layout.addWidget(affinities_group)

        bottom_container = QWidget(); bottom_layout = QHBoxLayout(bottom_container); bottom_layout.setContentsMargins(0,0,0,0)
        
        # --- Preferences and Limits Section ---
        prefs_limits_group = QGroupBox("Preferences & Limits"); prefs_v_layout = QVBoxLayout(prefs_limits_group)
        prefs_grid_layout = QGridLayout()
        prefs_grid_layout.addWidget(QLabel("<b>Likes</b>:"), 0, 0); prefs_grid_layout.addWidget(QLabel("<b>Dislikes</b>:"), 0, 1)
        self.likes_list = QListWidget(); self.dislikes_list = QListWidget()
        prefs_grid_layout.addWidget(self.likes_list, 1, 0); prefs_grid_layout.addWidget(self.dislikes_list, 1, 1)
        prefs_v_layout.addLayout(prefs_grid_layout)
        
        # New Partner Limits Area
        partner_limits_group = QGroupBox("Partner Limits")
        partner_limits_layout = QGridLayout(partner_limits_group)
        self.max_partners_label = QLabel("<b>Max Scene Partners:</b> N/A")
        self.concurrency_limits_label = QLabel("<b>Concurrency Limits:</b> N/A")
        self.concurrency_limits_label.setWordWrap(True)
        partner_limits_layout.addWidget(self.max_partners_label, 0, 0)
        partner_limits_layout.addWidget(self.concurrency_limits_label, 1, 0)
        partner_limits_layout.setRowStretch(2, 1)
        prefs_v_layout.addWidget(partner_limits_group)
        
        prefs_v_layout.addWidget(QLabel("<b>Hard Limits</b> (Will Refuse Roles):"))
        self.limits_list = QListWidget(); prefs_v_layout.addWidget(self.limits_list)
        bottom_layout.addWidget(prefs_limits_group)

        # --- Policy Section ---
        policy_group = QGroupBox("Contract Requirements"); policy_layout = QVBoxLayout(policy_group)
        policy_layout.addWidget(QLabel("<b>Requires Policies:</b>")); self.requires_policies_list = QListWidget()
        policy_layout.addWidget(self.requires_policies_list); policy_layout.addWidget(QLabel("<b>Refuses Policies:</b>"))
        self.refuses_policies_list = QListWidget(); policy_layout.addWidget(self.refuses_policies_list)
        bottom_layout.addWidget(policy_group); main_layout.addWidget(bottom_container, 1)

        self.contract_container = QGroupBox("Assign to Role"); contract_layout = QVBoxLayout(self.contract_container)
        self.roles_stack = QStackedWidget(); roles_list_widget = QWidget()
        roles_list_layout = QVBoxLayout(roles_list_widget); roles_list_layout.addWidget(QLabel("Available Roles (from scenes in 'casting'):"))
        self.available_roles_list = QListWidget(); self.available_roles_list.setSelectionMode(QListWidget.SelectionMode.ExtendedSelection)
        self.available_roles_list.itemDoubleClicked.connect(self._open_scene_dialog)
        roles_list_layout.addWidget(self.available_roles_list)
        roles_no_scenes_widget = QLabel("There are no uncast roles available for this talent."); roles_no_scenes_widget.setAlignment(Qt.AlignmentFlag.AlignCenter)
        roles_no_scenes_widget.setWordWrap(True); self.roles_stack.addWidget(roles_list_widget); self.roles_stack.addWidget(roles_no_scenes_widget)
        contract_layout.addWidget(self.roles_stack)
        self.hire_button = QPushButton("Assign to Selected Role(s)")
        contract_layout.addWidget(self.hire_button); main_layout.addWidget(self.contract_container)
        self.hire_button.clicked.connect(self.confirm_hire)

    def on_setting_changed(self, key: str):
        if key == "unit_system" and self._selected_talent:
            self.settings_changed.emit()

    def _clear_layout(self, layout):
        while layout.count():
            child = layout.takeAt(0)
            if child.widget(): child.widget().deleteLater()

    def _format_orientation(self, score: int, gender: str) -> str:
        if -100 <= score <= -81: return "Straight"
        if -80 <= score <= -30: return "Mostly Straight"
        if -29 <= score <= 29: return "Bisexual"
        if 30 <= score <= 79:
            return "Mostly Lesbian" if gender == "Female" else "Mostly Gay"
        if 80 <= score <= 100:
            return "Lesbian" if gender == "Female" else "Gay"
        return "Unknown"

    def _populate_preferences_lists(self, talent: Talent, tag_definitions: dict):
        self.likes_list.clear()
        self.dislikes_list.clear()

        likes, dislikes = [], []
        LIKE_THRESHOLD, DISLIKE_THRESHOLD = 1.2, 0.8

        # Create a helper to format role preferences for display
        def format_roles(roles_dict: Dict[str, float]) -> str:
            # Abbreviate roles for concise display, e.g., (G: 1.5, R: 0.5)
            return f"({', '.join([f'{r[0]}: {p:.2f}' for r, p in sorted(roles_dict.items())])})"

        # Group preferences by concept for summarization
        prefs_by_concept = defaultdict(list)
        for tag_name, roles_prefs in talent.tag_preferences.items():
            if not (concept := tag_definitions.get(tag_name, {}).get('concept')):
                concept = tag_name # Fallback for tags without a concept
            prefs_by_concept[concept].append((tag_name, roles_prefs))

        # Process each concept
        for concept, tags_in_concept in sorted(prefs_by_concept.items()):
            # Calculate average Giver/Receiver scores across the concept
            g_scores, r_scores, all_scores = [], [], []
            for _, roles in tags_in_concept:
                if 'Giver' in roles: g_scores.append(roles['Giver'])
                if 'Receiver' in roles: r_scores.append(roles['Receiver'])
                all_scores.extend(roles.values())
            
            if not all_scores: continue
            avg_score = sum(all_scores) / len(all_scores)

            if avg_score >= LIKE_THRESHOLD or avg_score <= DISLIKE_THRESHOLD:
                # Create a summary line for the concept with role averages
                summary_parts = [concept]
                if g_scores: summary_parts.append(f"G: ~{sum(g_scores)/len(g_scores):.2f}")
                if r_scores: summary_parts.append(f"R: ~{sum(r_scores)/len(r_scores):.2f}")
                summary_line = " ".join(summary_parts)
                
                if avg_score >= LIKE_THRESHOLD:
                    likes.append(summary_line)
                else:
                    dislikes.append(summary_line)
            else:
                # If the concept isn't a strong like/dislike, check individual tags
                for tag_name, roles in tags_in_concept:
                    tag_avg = sum(roles.values()) / len(roles) if roles else 0
                    if tag_avg >= LIKE_THRESHOLD:
                        likes.append(f"{tag_name} {format_roles(roles)}")
                    elif tag_avg <= DISLIKE_THRESHOLD:
                        dislikes.append(f"{tag_name} {format_roles(roles)}")


        if likes: self.likes_list.addItems(sorted(likes))
        else: self.likes_list.addItem("None")

        if dislikes: self.dislikes_list.addItems(sorted(dislikes))
        else: self.dislikes_list.addItem("None")

    def display_talent(self, talent: Talent, available_roles: list, tag_defs: dict, policy_defs: dict, unit_system: str):
        if not talent or not hasattr(talent, 'alias') or talent.alias is None: self.clear_display(); return
        self._selected_talent = talent
        self.alias_label.setText(f"<b>Alias:</b> {talent.alias}"); self.age_label.setText(f"<b>Age:</b> {talent.age}")
        self.ethnicity_label.setText(f"<b>Ethnicity:</b> {talent.ethnicity}")
        self.orientation_label.setText(f"<b>Orientation:</b> {self._format_orientation(talent.orientation_score, talent.gender)}")
        self.boob_cup_label.setVisible(talent.boob_cup is not None)
        if talent.boob_cup: self.boob_cup_label.setText(f"<b>Cup Size:</b> {talent.boob_cup}")
        
        self.dick_size_label.setVisible(talent.dick_size is not None)
        if talent.dick_size is not None:
            display_text = f"<b>Dick Size:</b> {talent.dick_size * 2.54:.1f} cm" if unit_system == 'metric' else f"<b>Dick Size:</b> {talent.dick_size} in."
            self.dick_size_label.setText(display_text)
            
        self.performance_label.setText(f"<b>Performance:</b> {talent.performance:.2f}")
        self.acting_label.setText(f"<b>Acting:</b> {talent.acting:.2f}")
        self.stamina_label.setText(f"<b>Stamina:</b> {talent.stamina:.2f}")
        self.popularity_label.setText(f"<b>Popularity:</b> {sum(talent.popularity.values()):.2f}")
        self._clear_layout(self.affinities_layout)
        for tag, affinity in sorted(talent.tag_affinities.items()):
            if affinity > 0: self.affinities_layout.addWidget(QLabel(f"{tag}: {affinity}"))

        self._populate_preferences_lists(talent, tag_defs)
        
        self.max_partners_label.setText(f"<b>Max Scene Partners:</b> {talent.max_scene_partners}")
        if talent.concurrency_limits:
            concurrency_text = ", ".join(f"{k}: {v}" for k, v in sorted(talent.concurrency_limits.items()))
            self.concurrency_limits_label.setText(f"<b>Concurrency Limits:</b> {concurrency_text}")
        else:
            self.concurrency_limits_label.setText("<b>Concurrency Limits:</b> None")

        self.limits_list.clear()
        if talent.hard_limits:
            for limit in sorted(talent.hard_limits):
                item = QListWidgetItem(limit); item.setForeground(QColor("red")); self.limits_list.addItem(item)
        else: self.limits_list.addItem("None")

        self.requires_policies_list.clear(); self.refuses_policies_list.clear()
        policy_names = {p['id']: p['name'] for p in policy_defs.values()}
        if required := talent.policy_requirements.get('requires'): self.requires_policies_list.addItems([policy_names.get(pid, pid) for pid in sorted(required)]);_ = required
        else: self.requires_policies_list.addItem("None")
        if refused := talent.policy_requirements.get('refuses'): self.refuses_policies_list.addItems([policy_names.get(pid, pid) for pid in sorted(refused)]);_ = refused
        else: self.refuses_policies_list.addItem("None")

        self.contract_container.setEnabled(True); self.available_roles_list.clear()

        for role_data in available_roles:
            tags_text = ""
            if tags := role_data.get('tags'):
                tags_to_show = tags[:3]
                if len(tags) > 3: tags_to_show.append("...")
                tags_text = f" (Tags: {', '.join(tags_to_show)})"

            display_text = f"{role_data['scene_title']} - Role: {role_data['vp_name']} (Cost: ${role_data['cost']:,}){tags_text}"
            item = QListWidgetItem(display_text)
            item.setData(Qt.ItemDataRole.UserRole, {'scene_id': role_data['scene_id'], 'virtual_performer_id': role_data['virtual_performer_id'], 'cost': role_data['cost']})
            
            if not role_data['is_available']:
                item.setFlags(item.flags() & ~Qt.ItemFlag.ItemIsEnabled); item.setForeground(QColor("gray"))
                item.setToolTip(f"Unavailable: {role_data['refusal_reason']}")
            elif tags: item.setToolTip(f"Performs: {', '.join(tags)}")
            
            self.available_roles_list.addItem(item)
        
        self.roles_stack.setCurrentIndex(0 if available_roles else 1)
        
    def clear_display(self):
        self._selected_talent = None; self.alias_label.setText("<b>Select a talent from the list</b>")
        self.age_label.setText("<b>Age:</b> N/A"); self.ethnicity_label.setText("<b>Ethnicity:</b> N/A");
        self.orientation_label.setText("<b>Orientation:</b> N/A")
        self.boob_cup_label.setText("<b>Cup Size:</b> N/A"); self.boob_cup_label.setVisible(True)
        self.dick_size_label.setText("<b>Dick Size:</b> N/A"); self.dick_size_label.setVisible(True)
        self.performance_label.setText("<b>Performance:</b> N/A"); self.acting_label.setText("<b>Acting:</b> N/A")
        self.stamina_label.setText("<b>Stamina:</b> N/A"); self.popularity_label.setText("<b>Popularity:</b> N/A"); self._clear_layout(self.affinities_layout); self.contract_container.setEnabled(False)
        self.available_roles_list.clear(); self.likes_list.clear(); self.dislikes_list.clear(); self.limits_list.clear()
        self.requires_policies_list.clear(); self.refuses_policies_list.clear()
        self.max_partners_label.setText("<b>Max Scene Partners:</b> N/A")
        self.concurrency_limits_label.setText("<b>Concurrency Limits:</b> N/A")

    def confirm_hire(self):
        if not self._selected_talent: QMessageBox.warning(self, "Error", "No talent selected."); return
        selected_items = self.available_roles_list.selectedItems()
        if not selected_items: QMessageBox.warning(self, "Error", "Please select one or more roles to assign the talent to."); return
        roles_to_cast = []; scene_ids = set()
        for item in selected_items:
            role_data = item.data(Qt.ItemDataRole.UserRole); scene_id = role_data['scene_id']
            if scene_id in scene_ids:
                QMessageBox.warning(self, "Casting Error", f"Cannot cast '{self._selected_talent.alias}' for multiple roles in the same scene.\n\nA talent can only be cast once per scene.")
                return
            scene_ids.add(scene_id); roles_to_cast.append(role_data)
        
        self.hire_requested.emit(self._selected_talent.id, roles_to_cast)
        self.clear_display() 

class HireWindow(QWidget):
    # Signals emitted by the view for the presenter to handle
    standard_filters_changed = pyqtSignal(dict)
    role_filter_applied = pyqtSignal(int, int) # scene_id, vp_id
    role_filter_cleared = pyqtSignal()
    scene_filter_selected = pyqtSignal(int) # scene_id
    context_menu_requested = pyqtSignal(object, QPoint) # talent, global pos
    add_talent_to_category_requested = pyqtSignal(int, int) # talent_id, category_id
    remove_talent_from_category_requested = pyqtSignal(int, int) # talent_id, category_id
    open_advanced_filters_requested = pyqtSignal(dict) # current_filters
    talent_selected = pyqtSignal(object) # talent object
    hire_requested = pyqtSignal(int, list)
    open_scene_dialog_requested = pyqtSignal(int)
    open_talent_profile_requested = pyqtSignal(object)
    initial_load_requested = pyqtSignal()

    def __init__(self):
        super().__init__()
        # The view no longer takes the controller
        self.talent_model = TalentListModel()
        self.advanced_filters = {}
        self.setup_ui()
        self.initial_load_requested.emit()

    def setup_ui(self):
        main_layout = QHBoxLayout(self)
        left_panel = QWidget(); left_layout = QVBoxLayout(left_panel)
        
        # --- NEW: Role Filter UI ---
        role_filter_group = QGroupBox("Filter for Role"); role_filter_layout = QGridLayout(role_filter_group)
        role_filter_layout.addWidget(QLabel("Scene:"), 0, 0); role_filter_layout.addWidget(QLabel("Role:"), 1, 0)
        self.scene_filter_combo = QComboBox(); self.role_filter_combo = QComboBox()
        role_filter_layout.addWidget(self.scene_filter_combo, 0, 1); role_filter_layout.addWidget(self.role_filter_combo, 1, 1)
        self.apply_role_filter_btn = QPushButton("Apply"); self.clear_role_filter_btn = QPushButton("Clear")
        role_filter_layout.addWidget(self.apply_role_filter_btn, 2, 1); role_filter_layout.addWidget(self.clear_role_filter_btn, 2, 0)
        left_layout.addWidget(role_filter_group)

        self.name_filter_input = QLineEdit(placeholderText="Filter by name...")
        self.advanced_filter_btn = QPushButton("Advanced Filter...")
        left_layout.addWidget(self.name_filter_input); left_layout.addWidget(self.advanced_filter_btn)
        
        self.talent_list_view = QListView(); self.talent_list_view.setModel(self.talent_model)
        left_layout.addWidget(self.talent_list_view)
        
        self.talent_detail_view = TalentDetailView()
        main_layout.addWidget(left_panel, 3); main_layout.addWidget(self.talent_detail_view, 7)

        # --- Connections from UI elements to signal emissions ---
        self.talent_list_view.setContextMenuPolicy(Qt.ContextMenuPolicy.CustomContextMenu)
        self.talent_list_view.customContextMenuRequested.connect(self.show_talent_list_context_menu)
        self.talent_list_view.doubleClicked.connect(self.show_talent_profile)
        self.talent_list_view.selectionModel().currentChanged.connect(self.on_talent_selected)
        
        self.name_filter_input.textChanged.connect(self.filter_talent_list)
        self.advanced_filter_btn.clicked.connect(lambda: self.open_advanced_filters_requested.emit(self.advanced_filters))
        
        self.scene_filter_combo.currentIndexChanged.connect(self.on_scene_filter_selected)
        self.apply_role_filter_btn.clicked.connect(self.on_apply_role_filter)
        self.clear_role_filter_btn.clicked.connect(self.on_clear_role_filter)

        # Connect signals from child view to this view's signals
        self.talent_detail_view.hire_requested.connect(self.hire_requested)
        self.talent_detail_view.open_scene_dialog_requested.connect(self.open_scene_dialog_requested)
        self.talent_detail_view.settings_changed.connect(self.refresh_from_state)

    # --- UI Update Methods (called by Presenter) ---
    def update_talent_list(self, talents: list):
        self.talent_model.update_data(talents)
        if not self.talent_list_view.selectionModel().hasSelection():
            self.talent_detail_view.clear_display()

    def update_scene_dropdown(self, scenes: list):
        self.scene_filter_combo.blockSignals(True)
        current_id = self.scene_filter_combo.currentData()
        self.scene_filter_combo.clear(); self.scene_filter_combo.addItem("-- Select a Scene --", -1)
        for scene in scenes: self.scene_filter_combo.addItem(scene['title'], scene['id'])
        
        idx = self.scene_filter_combo.findData(current_id)
        if idx != -1: self.scene_filter_combo.setCurrentIndex(idx)
        else: self.update_role_dropdown([]) # Clear roles if scene is gone
        
        self.scene_filter_combo.blockSignals(False)

    def update_role_dropdown(self, roles: list):
        self.role_filter_combo.blockSignals(True)
        self.role_filter_combo.clear(); self.role_filter_combo.addItem("-- Select a Role --", -1)
        for role in roles: self.role_filter_combo.addItem(role['name'], role['id'])
        self.role_filter_combo.blockSignals(False)
        self.set_role_filter_enabled(len(roles) > 0)

    def set_standard_filters_enabled(self, enabled: bool):
        self.name_filter_input.setEnabled(enabled)
        self.advanced_filter_btn.setEnabled(enabled)

    def set_role_filter_enabled(self, enabled: bool):
        self.apply_role_filter_btn.setEnabled(enabled)
        self.role_filter_combo.setEnabled(enabled)
    
    # --- Local UI Logic and Signal Emitting ---
    def show_talent_profile(self, index: QModelIndex):
        if talent := self.talent_model.data(index, Qt.ItemDataRole.UserRole):
            self.open_talent_profile_requested.emit(talent)

    def on_filters_applied(self, filters: dict):
        self.advanced_filters = filters
        self.filter_talent_list()

    def show_talent_list_context_menu(self, pos):
        index = self.talent_list_view.indexAt(pos)
        if not index.isValid(): return
        if talent := self.talent_model.data(index, Qt.ItemDataRole.UserRole):
            global_pos = self.talent_list_view.viewport().mapToGlobal(pos)
            self.context_menu_requested.emit(talent, global_pos)

    def display_talent_context_menu(self, talent: Talent, all_categories: list, talent_categories: list, pos: QPoint):
        menu = QMenu(self)

        # --- "Add to..." Sub-menu ---
        add_menu = menu.addMenu("Add to Go-To Category...")
        if all_categories:
            for category in sorted(all_categories, key=lambda c: c['name']):
                action = QAction(category['name'], self)
                action.triggered.connect(
                    lambda checked=False, t_id=talent.id, c_id=category['id']: 
                    self.add_talent_to_category_requested.emit(t_id, c_id)
                )
                add_menu.addAction(action)
        else:
            add_menu.setEnabled(False)

        # --- "Remove from..." Sub-menu ---
        remove_menu = menu.addMenu("Remove from Go-To Category...")
        if talent_categories:
            for category in sorted(talent_categories, key=lambda c: c['name']):
                action = QAction(category['name'], self)
                action.triggered.connect(
                    lambda checked=False, t_id=talent.id, c_id=category['id']: 
                    self.remove_talent_from_category_requested.emit(t_id, c_id)
                )
                remove_menu.addAction(action)
        else:
            remove_menu.setEnabled(False)

        menu.exec(pos)

    def refresh_from_state(self):
        self.filter_talent_list()
        selected_indexes = self.talent_list_view.selectionModel().selectedIndexes()
        if selected_indexes: self.on_talent_selected(selected_indexes[0], QModelIndex())
        else: self.talent_detail_view.clear_display()

    def on_talent_selected(self, current_index, previous_index):
        if not current_index.isValid(): self.talent_detail_view.clear_display(); return
        if talent := self.talent_model.data(current_index, Qt.ItemDataRole.UserRole):
            self.talent_selected.emit(talent)
        else: self.talent_detail_view.clear_display()
        
    def filter_talent_list(self):
        all_filters = self.advanced_filters.copy()
        all_filters['text'] = self.name_filter_input.text()
        self.standard_filters_changed.emit(all_filters)
        
    def on_scene_filter_selected(self, index: int):
        scene_id = self.scene_filter_combo.itemData(index) or -1
        self.scene_filter_selected.emit(scene_id)

    def on_apply_role_filter(self):
        scene_id = self.scene_filter_combo.currentData()
        vp_id = self.role_filter_combo.currentData()
        if scene_id > 0 and vp_id > 0:
            self.role_filter_applied.emit(scene_id, vp_id)

    def on_clear_role_filter(self):
        self.scene_filter_combo.setCurrentIndex(0)
        self.role_filter_cleared.emit()<|MERGE_RESOLUTION|>--- conflicted
+++ resolved
@@ -1,474 +1,471 @@
-import random
-<<<<<<< HEAD
-from PyQt6.QtCore import Qt, QAbstractListModel, QModelIndex, pyqtSignal, QPoint
-=======
-from typing import Dict
-from PyQt6.QtCore import Qt, QAbstractListModel, QModelIndex, pyqtSignal
->>>>>>> fc31189f
-from PyQt6.QtGui import QAction, QColor
-from PyQt6.QtWidgets import (
-QWidget, QVBoxLayout, QHBoxLayout, QLabel, QPushButton, QLineEdit,
-QListView, QGroupBox, QComboBox, QStackedWidget, QSpinBox,
-QMessageBox, QScrollArea, QListWidget, QListWidgetItem, QMenu,
-QGridLayout
-)
-from collections import defaultdict
-
-from game_state import Talent, Scene
-from ui.dialogs.talent_filter_dialog import TalentFilterDialog
-from ui.dialogs.talent_profile_dialog import TalentProfileDialog
-from ui.dialogs.scene_dialog import SceneDialog
-
-class TalentListModel(QAbstractListModel):
-    def __init__(self, talents: list = None, parent=None): super().__init__(parent); self.talents = talents or []
-    def data(self, index: QModelIndex, role: int):
-        if not index.isValid(): return None
-        talent = self.talents[index.row()]
-        if role == Qt.ItemDataRole.DisplayRole: return talent.alias
-        if role == Qt.ItemDataRole.UserRole: return talent
-        return None
-    def rowCount(self, parent: QModelIndex = QModelIndex()): return len(self.talents)
-    def update_data(self, new_talents: list): self.beginResetModel(); self.talents = new_talents; self.endResetModel()
-
-class TalentDetailView(QWidget):
-    # Signals to communicate user actions to the presenter
-    hire_requested = pyqtSignal(int, list) # talent_id, roles_to_cast
-    open_scene_dialog_requested = pyqtSignal(int) # scene_id
-    settings_changed = pyqtSignal()
-
-    def __init__(self, parent=None):
-        super().__init__(parent)
-        # The view no longer holds a reference to the controller.
-        self._selected_talent = None
-        self.setup_ui()
-        self.clear_display()
-        
-    def _open_scene_dialog(self, item: QListWidgetItem):
-        role_data = item.data(Qt.ItemDataRole.UserRole)
-        if role_data and 'scene_id' in role_data:
-            self.open_scene_dialog_requested.emit(role_data['scene_id'])
-
-    def setup_ui(self):
-        main_layout = QVBoxLayout(self)
-        main_layout.setSpacing(4)
-        
-        talent_info_group = QGroupBox("Talent Details")
-        talent_info_layout = QGridLayout(talent_info_group)
-        talent_info_layout.setColumnStretch(0, 1)
-        talent_info_layout.setColumnStretch(1, 1)
-
-        self.alias_label = QLabel("<b>Alias:</b> N/A")
-        self.age_label = QLabel("<b>Age:</b> N/A")
-        self.ethnicity_label = QLabel("<b>Ethnicity:</b> N/A")
-        self.orientation_label = QLabel("<b>Orientation:</b> N/A")
-        self.boob_cup_label = QLabel("<b>Cup Size:</b> N/A")
-        self.dick_size_label = QLabel("<b>Dick Size:</b> N/A")
-        self.performance_label = QLabel("<b>Performance:</b> N/A")
-        self.acting_label = QLabel("<b>Acting:</b> N/A")
-        self.stamina_label = QLabel("<b>Stamina:</b> N/A")
-        self.popularity_label = QLabel("<b>Popularity:</b> N/A")
-        
-        talent_info_layout.addWidget(self.alias_label, 0, 0); talent_info_layout.addWidget(self.age_label, 1, 0)
-        talent_info_layout.addWidget(self.ethnicity_label, 2, 0); talent_info_layout.addWidget(self.orientation_label, 3, 0)
-        talent_info_layout.addWidget(self.popularity_label, 4, 0); talent_info_layout.addWidget(self.boob_cup_label, 0, 1)
-        talent_info_layout.addWidget(self.dick_size_label, 1, 1); talent_info_layout.addWidget(self.performance_label, 2, 1)
-        talent_info_layout.addWidget(self.acting_label, 3, 1); talent_info_layout.addWidget(self.stamina_label, 4, 1)
-
-        main_layout.addWidget(talent_info_group)
-        
-        affinities_group = QGroupBox("Tag Affinities"); affinities_group_layout = QVBoxLayout(affinities_group)
-        scroll_area = QScrollArea(); scroll_area.setWidgetResizable(True); self.affinities_content_widget = QWidget()
-        self.affinities_layout = QVBoxLayout(self.affinities_content_widget); self.affinities_layout.setAlignment(Qt.AlignmentFlag.AlignTop)
-        scroll_area.setWidget(self.affinities_content_widget); affinities_group_layout.addWidget(scroll_area); main_layout.addWidget(affinities_group)
-
-        bottom_container = QWidget(); bottom_layout = QHBoxLayout(bottom_container); bottom_layout.setContentsMargins(0,0,0,0)
-        
-        # --- Preferences and Limits Section ---
-        prefs_limits_group = QGroupBox("Preferences & Limits"); prefs_v_layout = QVBoxLayout(prefs_limits_group)
-        prefs_grid_layout = QGridLayout()
-        prefs_grid_layout.addWidget(QLabel("<b>Likes</b>:"), 0, 0); prefs_grid_layout.addWidget(QLabel("<b>Dislikes</b>:"), 0, 1)
-        self.likes_list = QListWidget(); self.dislikes_list = QListWidget()
-        prefs_grid_layout.addWidget(self.likes_list, 1, 0); prefs_grid_layout.addWidget(self.dislikes_list, 1, 1)
-        prefs_v_layout.addLayout(prefs_grid_layout)
-        
-        # New Partner Limits Area
-        partner_limits_group = QGroupBox("Partner Limits")
-        partner_limits_layout = QGridLayout(partner_limits_group)
-        self.max_partners_label = QLabel("<b>Max Scene Partners:</b> N/A")
-        self.concurrency_limits_label = QLabel("<b>Concurrency Limits:</b> N/A")
-        self.concurrency_limits_label.setWordWrap(True)
-        partner_limits_layout.addWidget(self.max_partners_label, 0, 0)
-        partner_limits_layout.addWidget(self.concurrency_limits_label, 1, 0)
-        partner_limits_layout.setRowStretch(2, 1)
-        prefs_v_layout.addWidget(partner_limits_group)
-        
-        prefs_v_layout.addWidget(QLabel("<b>Hard Limits</b> (Will Refuse Roles):"))
-        self.limits_list = QListWidget(); prefs_v_layout.addWidget(self.limits_list)
-        bottom_layout.addWidget(prefs_limits_group)
-
-        # --- Policy Section ---
-        policy_group = QGroupBox("Contract Requirements"); policy_layout = QVBoxLayout(policy_group)
-        policy_layout.addWidget(QLabel("<b>Requires Policies:</b>")); self.requires_policies_list = QListWidget()
-        policy_layout.addWidget(self.requires_policies_list); policy_layout.addWidget(QLabel("<b>Refuses Policies:</b>"))
-        self.refuses_policies_list = QListWidget(); policy_layout.addWidget(self.refuses_policies_list)
-        bottom_layout.addWidget(policy_group); main_layout.addWidget(bottom_container, 1)
-
-        self.contract_container = QGroupBox("Assign to Role"); contract_layout = QVBoxLayout(self.contract_container)
-        self.roles_stack = QStackedWidget(); roles_list_widget = QWidget()
-        roles_list_layout = QVBoxLayout(roles_list_widget); roles_list_layout.addWidget(QLabel("Available Roles (from scenes in 'casting'):"))
-        self.available_roles_list = QListWidget(); self.available_roles_list.setSelectionMode(QListWidget.SelectionMode.ExtendedSelection)
-        self.available_roles_list.itemDoubleClicked.connect(self._open_scene_dialog)
-        roles_list_layout.addWidget(self.available_roles_list)
-        roles_no_scenes_widget = QLabel("There are no uncast roles available for this talent."); roles_no_scenes_widget.setAlignment(Qt.AlignmentFlag.AlignCenter)
-        roles_no_scenes_widget.setWordWrap(True); self.roles_stack.addWidget(roles_list_widget); self.roles_stack.addWidget(roles_no_scenes_widget)
-        contract_layout.addWidget(self.roles_stack)
-        self.hire_button = QPushButton("Assign to Selected Role(s)")
-        contract_layout.addWidget(self.hire_button); main_layout.addWidget(self.contract_container)
-        self.hire_button.clicked.connect(self.confirm_hire)
-
-    def on_setting_changed(self, key: str):
-        if key == "unit_system" and self._selected_talent:
-            self.settings_changed.emit()
-
-    def _clear_layout(self, layout):
-        while layout.count():
-            child = layout.takeAt(0)
-            if child.widget(): child.widget().deleteLater()
-
-    def _format_orientation(self, score: int, gender: str) -> str:
-        if -100 <= score <= -81: return "Straight"
-        if -80 <= score <= -30: return "Mostly Straight"
-        if -29 <= score <= 29: return "Bisexual"
-        if 30 <= score <= 79:
-            return "Mostly Lesbian" if gender == "Female" else "Mostly Gay"
-        if 80 <= score <= 100:
-            return "Lesbian" if gender == "Female" else "Gay"
-        return "Unknown"
-
-    def _populate_preferences_lists(self, talent: Talent, tag_definitions: dict):
-        self.likes_list.clear()
-        self.dislikes_list.clear()
-
-        likes, dislikes = [], []
-        LIKE_THRESHOLD, DISLIKE_THRESHOLD = 1.2, 0.8
-
-        # Create a helper to format role preferences for display
-        def format_roles(roles_dict: Dict[str, float]) -> str:
-            # Abbreviate roles for concise display, e.g., (G: 1.5, R: 0.5)
-            return f"({', '.join([f'{r[0]}: {p:.2f}' for r, p in sorted(roles_dict.items())])})"
-
-        # Group preferences by concept for summarization
-        prefs_by_concept = defaultdict(list)
-        for tag_name, roles_prefs in talent.tag_preferences.items():
-            if not (concept := tag_definitions.get(tag_name, {}).get('concept')):
-                concept = tag_name # Fallback for tags without a concept
-            prefs_by_concept[concept].append((tag_name, roles_prefs))
-
-        # Process each concept
-        for concept, tags_in_concept in sorted(prefs_by_concept.items()):
-            # Calculate average Giver/Receiver scores across the concept
-            g_scores, r_scores, all_scores = [], [], []
-            for _, roles in tags_in_concept:
-                if 'Giver' in roles: g_scores.append(roles['Giver'])
-                if 'Receiver' in roles: r_scores.append(roles['Receiver'])
-                all_scores.extend(roles.values())
-            
-            if not all_scores: continue
-            avg_score = sum(all_scores) / len(all_scores)
-
-            if avg_score >= LIKE_THRESHOLD or avg_score <= DISLIKE_THRESHOLD:
-                # Create a summary line for the concept with role averages
-                summary_parts = [concept]
-                if g_scores: summary_parts.append(f"G: ~{sum(g_scores)/len(g_scores):.2f}")
-                if r_scores: summary_parts.append(f"R: ~{sum(r_scores)/len(r_scores):.2f}")
-                summary_line = " ".join(summary_parts)
-                
-                if avg_score >= LIKE_THRESHOLD:
-                    likes.append(summary_line)
-                else:
-                    dislikes.append(summary_line)
-            else:
-                # If the concept isn't a strong like/dislike, check individual tags
-                for tag_name, roles in tags_in_concept:
-                    tag_avg = sum(roles.values()) / len(roles) if roles else 0
-                    if tag_avg >= LIKE_THRESHOLD:
-                        likes.append(f"{tag_name} {format_roles(roles)}")
-                    elif tag_avg <= DISLIKE_THRESHOLD:
-                        dislikes.append(f"{tag_name} {format_roles(roles)}")
-
-
-        if likes: self.likes_list.addItems(sorted(likes))
-        else: self.likes_list.addItem("None")
-
-        if dislikes: self.dislikes_list.addItems(sorted(dislikes))
-        else: self.dislikes_list.addItem("None")
-
-    def display_talent(self, talent: Talent, available_roles: list, tag_defs: dict, policy_defs: dict, unit_system: str):
-        if not talent or not hasattr(talent, 'alias') or talent.alias is None: self.clear_display(); return
-        self._selected_talent = talent
-        self.alias_label.setText(f"<b>Alias:</b> {talent.alias}"); self.age_label.setText(f"<b>Age:</b> {talent.age}")
-        self.ethnicity_label.setText(f"<b>Ethnicity:</b> {talent.ethnicity}")
-        self.orientation_label.setText(f"<b>Orientation:</b> {self._format_orientation(talent.orientation_score, talent.gender)}")
-        self.boob_cup_label.setVisible(talent.boob_cup is not None)
-        if talent.boob_cup: self.boob_cup_label.setText(f"<b>Cup Size:</b> {talent.boob_cup}")
-        
-        self.dick_size_label.setVisible(talent.dick_size is not None)
-        if talent.dick_size is not None:
-            display_text = f"<b>Dick Size:</b> {talent.dick_size * 2.54:.1f} cm" if unit_system == 'metric' else f"<b>Dick Size:</b> {talent.dick_size} in."
-            self.dick_size_label.setText(display_text)
-            
-        self.performance_label.setText(f"<b>Performance:</b> {talent.performance:.2f}")
-        self.acting_label.setText(f"<b>Acting:</b> {talent.acting:.2f}")
-        self.stamina_label.setText(f"<b>Stamina:</b> {talent.stamina:.2f}")
-        self.popularity_label.setText(f"<b>Popularity:</b> {sum(talent.popularity.values()):.2f}")
-        self._clear_layout(self.affinities_layout)
-        for tag, affinity in sorted(talent.tag_affinities.items()):
-            if affinity > 0: self.affinities_layout.addWidget(QLabel(f"{tag}: {affinity}"))
-
-        self._populate_preferences_lists(talent, tag_defs)
-        
-        self.max_partners_label.setText(f"<b>Max Scene Partners:</b> {talent.max_scene_partners}")
-        if talent.concurrency_limits:
-            concurrency_text = ", ".join(f"{k}: {v}" for k, v in sorted(talent.concurrency_limits.items()))
-            self.concurrency_limits_label.setText(f"<b>Concurrency Limits:</b> {concurrency_text}")
-        else:
-            self.concurrency_limits_label.setText("<b>Concurrency Limits:</b> None")
-
-        self.limits_list.clear()
-        if talent.hard_limits:
-            for limit in sorted(talent.hard_limits):
-                item = QListWidgetItem(limit); item.setForeground(QColor("red")); self.limits_list.addItem(item)
-        else: self.limits_list.addItem("None")
-
-        self.requires_policies_list.clear(); self.refuses_policies_list.clear()
-        policy_names = {p['id']: p['name'] for p in policy_defs.values()}
-        if required := talent.policy_requirements.get('requires'): self.requires_policies_list.addItems([policy_names.get(pid, pid) for pid in sorted(required)]);_ = required
-        else: self.requires_policies_list.addItem("None")
-        if refused := talent.policy_requirements.get('refuses'): self.refuses_policies_list.addItems([policy_names.get(pid, pid) for pid in sorted(refused)]);_ = refused
-        else: self.refuses_policies_list.addItem("None")
-
-        self.contract_container.setEnabled(True); self.available_roles_list.clear()
-
-        for role_data in available_roles:
-            tags_text = ""
-            if tags := role_data.get('tags'):
-                tags_to_show = tags[:3]
-                if len(tags) > 3: tags_to_show.append("...")
-                tags_text = f" (Tags: {', '.join(tags_to_show)})"
-
-            display_text = f"{role_data['scene_title']} - Role: {role_data['vp_name']} (Cost: ${role_data['cost']:,}){tags_text}"
-            item = QListWidgetItem(display_text)
-            item.setData(Qt.ItemDataRole.UserRole, {'scene_id': role_data['scene_id'], 'virtual_performer_id': role_data['virtual_performer_id'], 'cost': role_data['cost']})
-            
-            if not role_data['is_available']:
-                item.setFlags(item.flags() & ~Qt.ItemFlag.ItemIsEnabled); item.setForeground(QColor("gray"))
-                item.setToolTip(f"Unavailable: {role_data['refusal_reason']}")
-            elif tags: item.setToolTip(f"Performs: {', '.join(tags)}")
-            
-            self.available_roles_list.addItem(item)
-        
-        self.roles_stack.setCurrentIndex(0 if available_roles else 1)
-        
-    def clear_display(self):
-        self._selected_talent = None; self.alias_label.setText("<b>Select a talent from the list</b>")
-        self.age_label.setText("<b>Age:</b> N/A"); self.ethnicity_label.setText("<b>Ethnicity:</b> N/A");
-        self.orientation_label.setText("<b>Orientation:</b> N/A")
-        self.boob_cup_label.setText("<b>Cup Size:</b> N/A"); self.boob_cup_label.setVisible(True)
-        self.dick_size_label.setText("<b>Dick Size:</b> N/A"); self.dick_size_label.setVisible(True)
-        self.performance_label.setText("<b>Performance:</b> N/A"); self.acting_label.setText("<b>Acting:</b> N/A")
-        self.stamina_label.setText("<b>Stamina:</b> N/A"); self.popularity_label.setText("<b>Popularity:</b> N/A"); self._clear_layout(self.affinities_layout); self.contract_container.setEnabled(False)
-        self.available_roles_list.clear(); self.likes_list.clear(); self.dislikes_list.clear(); self.limits_list.clear()
-        self.requires_policies_list.clear(); self.refuses_policies_list.clear()
-        self.max_partners_label.setText("<b>Max Scene Partners:</b> N/A")
-        self.concurrency_limits_label.setText("<b>Concurrency Limits:</b> N/A")
-
-    def confirm_hire(self):
-        if not self._selected_talent: QMessageBox.warning(self, "Error", "No talent selected."); return
-        selected_items = self.available_roles_list.selectedItems()
-        if not selected_items: QMessageBox.warning(self, "Error", "Please select one or more roles to assign the talent to."); return
-        roles_to_cast = []; scene_ids = set()
-        for item in selected_items:
-            role_data = item.data(Qt.ItemDataRole.UserRole); scene_id = role_data['scene_id']
-            if scene_id in scene_ids:
-                QMessageBox.warning(self, "Casting Error", f"Cannot cast '{self._selected_talent.alias}' for multiple roles in the same scene.\n\nA talent can only be cast once per scene.")
-                return
-            scene_ids.add(scene_id); roles_to_cast.append(role_data)
-        
-        self.hire_requested.emit(self._selected_talent.id, roles_to_cast)
-        self.clear_display() 
-
-class HireWindow(QWidget):
-    # Signals emitted by the view for the presenter to handle
-    standard_filters_changed = pyqtSignal(dict)
-    role_filter_applied = pyqtSignal(int, int) # scene_id, vp_id
-    role_filter_cleared = pyqtSignal()
-    scene_filter_selected = pyqtSignal(int) # scene_id
-    context_menu_requested = pyqtSignal(object, QPoint) # talent, global pos
-    add_talent_to_category_requested = pyqtSignal(int, int) # talent_id, category_id
-    remove_talent_from_category_requested = pyqtSignal(int, int) # talent_id, category_id
-    open_advanced_filters_requested = pyqtSignal(dict) # current_filters
-    talent_selected = pyqtSignal(object) # talent object
-    hire_requested = pyqtSignal(int, list)
-    open_scene_dialog_requested = pyqtSignal(int)
-    open_talent_profile_requested = pyqtSignal(object)
-    initial_load_requested = pyqtSignal()
-
-    def __init__(self):
-        super().__init__()
-        # The view no longer takes the controller
-        self.talent_model = TalentListModel()
-        self.advanced_filters = {}
-        self.setup_ui()
-        self.initial_load_requested.emit()
-
-    def setup_ui(self):
-        main_layout = QHBoxLayout(self)
-        left_panel = QWidget(); left_layout = QVBoxLayout(left_panel)
-        
-        # --- NEW: Role Filter UI ---
-        role_filter_group = QGroupBox("Filter for Role"); role_filter_layout = QGridLayout(role_filter_group)
-        role_filter_layout.addWidget(QLabel("Scene:"), 0, 0); role_filter_layout.addWidget(QLabel("Role:"), 1, 0)
-        self.scene_filter_combo = QComboBox(); self.role_filter_combo = QComboBox()
-        role_filter_layout.addWidget(self.scene_filter_combo, 0, 1); role_filter_layout.addWidget(self.role_filter_combo, 1, 1)
-        self.apply_role_filter_btn = QPushButton("Apply"); self.clear_role_filter_btn = QPushButton("Clear")
-        role_filter_layout.addWidget(self.apply_role_filter_btn, 2, 1); role_filter_layout.addWidget(self.clear_role_filter_btn, 2, 0)
-        left_layout.addWidget(role_filter_group)
-
-        self.name_filter_input = QLineEdit(placeholderText="Filter by name...")
-        self.advanced_filter_btn = QPushButton("Advanced Filter...")
-        left_layout.addWidget(self.name_filter_input); left_layout.addWidget(self.advanced_filter_btn)
-        
-        self.talent_list_view = QListView(); self.talent_list_view.setModel(self.talent_model)
-        left_layout.addWidget(self.talent_list_view)
-        
-        self.talent_detail_view = TalentDetailView()
-        main_layout.addWidget(left_panel, 3); main_layout.addWidget(self.talent_detail_view, 7)
-
-        # --- Connections from UI elements to signal emissions ---
-        self.talent_list_view.setContextMenuPolicy(Qt.ContextMenuPolicy.CustomContextMenu)
-        self.talent_list_view.customContextMenuRequested.connect(self.show_talent_list_context_menu)
-        self.talent_list_view.doubleClicked.connect(self.show_talent_profile)
-        self.talent_list_view.selectionModel().currentChanged.connect(self.on_talent_selected)
-        
-        self.name_filter_input.textChanged.connect(self.filter_talent_list)
-        self.advanced_filter_btn.clicked.connect(lambda: self.open_advanced_filters_requested.emit(self.advanced_filters))
-        
-        self.scene_filter_combo.currentIndexChanged.connect(self.on_scene_filter_selected)
-        self.apply_role_filter_btn.clicked.connect(self.on_apply_role_filter)
-        self.clear_role_filter_btn.clicked.connect(self.on_clear_role_filter)
-
-        # Connect signals from child view to this view's signals
-        self.talent_detail_view.hire_requested.connect(self.hire_requested)
-        self.talent_detail_view.open_scene_dialog_requested.connect(self.open_scene_dialog_requested)
-        self.talent_detail_view.settings_changed.connect(self.refresh_from_state)
-
-    # --- UI Update Methods (called by Presenter) ---
-    def update_talent_list(self, talents: list):
-        self.talent_model.update_data(talents)
-        if not self.talent_list_view.selectionModel().hasSelection():
-            self.talent_detail_view.clear_display()
-
-    def update_scene_dropdown(self, scenes: list):
-        self.scene_filter_combo.blockSignals(True)
-        current_id = self.scene_filter_combo.currentData()
-        self.scene_filter_combo.clear(); self.scene_filter_combo.addItem("-- Select a Scene --", -1)
-        for scene in scenes: self.scene_filter_combo.addItem(scene['title'], scene['id'])
-        
-        idx = self.scene_filter_combo.findData(current_id)
-        if idx != -1: self.scene_filter_combo.setCurrentIndex(idx)
-        else: self.update_role_dropdown([]) # Clear roles if scene is gone
-        
-        self.scene_filter_combo.blockSignals(False)
-
-    def update_role_dropdown(self, roles: list):
-        self.role_filter_combo.blockSignals(True)
-        self.role_filter_combo.clear(); self.role_filter_combo.addItem("-- Select a Role --", -1)
-        for role in roles: self.role_filter_combo.addItem(role['name'], role['id'])
-        self.role_filter_combo.blockSignals(False)
-        self.set_role_filter_enabled(len(roles) > 0)
-
-    def set_standard_filters_enabled(self, enabled: bool):
-        self.name_filter_input.setEnabled(enabled)
-        self.advanced_filter_btn.setEnabled(enabled)
-
-    def set_role_filter_enabled(self, enabled: bool):
-        self.apply_role_filter_btn.setEnabled(enabled)
-        self.role_filter_combo.setEnabled(enabled)
-    
-    # --- Local UI Logic and Signal Emitting ---
-    def show_talent_profile(self, index: QModelIndex):
-        if talent := self.talent_model.data(index, Qt.ItemDataRole.UserRole):
-            self.open_talent_profile_requested.emit(talent)
-
-    def on_filters_applied(self, filters: dict):
-        self.advanced_filters = filters
-        self.filter_talent_list()
-
-    def show_talent_list_context_menu(self, pos):
-        index = self.talent_list_view.indexAt(pos)
-        if not index.isValid(): return
-        if talent := self.talent_model.data(index, Qt.ItemDataRole.UserRole):
-            global_pos = self.talent_list_view.viewport().mapToGlobal(pos)
-            self.context_menu_requested.emit(talent, global_pos)
-
-    def display_talent_context_menu(self, talent: Talent, all_categories: list, talent_categories: list, pos: QPoint):
-        menu = QMenu(self)
-
-        # --- "Add to..." Sub-menu ---
-        add_menu = menu.addMenu("Add to Go-To Category...")
-        if all_categories:
-            for category in sorted(all_categories, key=lambda c: c['name']):
-                action = QAction(category['name'], self)
-                action.triggered.connect(
-                    lambda checked=False, t_id=talent.id, c_id=category['id']: 
-                    self.add_talent_to_category_requested.emit(t_id, c_id)
-                )
-                add_menu.addAction(action)
-        else:
-            add_menu.setEnabled(False)
-
-        # --- "Remove from..." Sub-menu ---
-        remove_menu = menu.addMenu("Remove from Go-To Category...")
-        if talent_categories:
-            for category in sorted(talent_categories, key=lambda c: c['name']):
-                action = QAction(category['name'], self)
-                action.triggered.connect(
-                    lambda checked=False, t_id=talent.id, c_id=category['id']: 
-                    self.remove_talent_from_category_requested.emit(t_id, c_id)
-                )
-                remove_menu.addAction(action)
-        else:
-            remove_menu.setEnabled(False)
-
-        menu.exec(pos)
-
-    def refresh_from_state(self):
-        self.filter_talent_list()
-        selected_indexes = self.talent_list_view.selectionModel().selectedIndexes()
-        if selected_indexes: self.on_talent_selected(selected_indexes[0], QModelIndex())
-        else: self.talent_detail_view.clear_display()
-
-    def on_talent_selected(self, current_index, previous_index):
-        if not current_index.isValid(): self.talent_detail_view.clear_display(); return
-        if talent := self.talent_model.data(current_index, Qt.ItemDataRole.UserRole):
-            self.talent_selected.emit(talent)
-        else: self.talent_detail_view.clear_display()
-        
-    def filter_talent_list(self):
-        all_filters = self.advanced_filters.copy()
-        all_filters['text'] = self.name_filter_input.text()
-        self.standard_filters_changed.emit(all_filters)
-        
-    def on_scene_filter_selected(self, index: int):
-        scene_id = self.scene_filter_combo.itemData(index) or -1
-        self.scene_filter_selected.emit(scene_id)
-
-    def on_apply_role_filter(self):
-        scene_id = self.scene_filter_combo.currentData()
-        vp_id = self.role_filter_combo.currentData()
-        if scene_id > 0 and vp_id > 0:
-            self.role_filter_applied.emit(scene_id, vp_id)
-
-    def on_clear_role_filter(self):
-        self.scene_filter_combo.setCurrentIndex(0)
+import random
+from PyQt6.QtCore import Qt, QAbstractListModel, QModelIndex, pyqtSignal, QPoint
+from typing import Dict
+from PyQt6.QtCore import Qt, QAbstractListModel, QModelIndex, pyqtSignal
+from PyQt6.QtGui import QAction, QColor
+from PyQt6.QtWidgets import (
+QWidget, QVBoxLayout, QHBoxLayout, QLabel, QPushButton, QLineEdit,
+QListView, QGroupBox, QComboBox, QStackedWidget, QSpinBox,
+QMessageBox, QScrollArea, QListWidget, QListWidgetItem, QMenu,
+QGridLayout
+)
+from collections import defaultdict
+
+from game_state import Talent, Scene
+from ui.dialogs.talent_filter_dialog import TalentFilterDialog
+from ui.dialogs.talent_profile_dialog import TalentProfileDialog
+from ui.dialogs.scene_dialog import SceneDialog
+
+class TalentListModel(QAbstractListModel):
+    def __init__(self, talents: list = None, parent=None): super().__init__(parent); self.talents = talents or []
+    def data(self, index: QModelIndex, role: int):
+        if not index.isValid(): return None
+        talent = self.talents[index.row()]
+        if role == Qt.ItemDataRole.DisplayRole: return talent.alias
+        if role == Qt.ItemDataRole.UserRole: return talent
+        return None
+    def rowCount(self, parent: QModelIndex = QModelIndex()): return len(self.talents)
+    def update_data(self, new_talents: list): self.beginResetModel(); self.talents = new_talents; self.endResetModel()
+
+class TalentDetailView(QWidget):
+    # Signals to communicate user actions to the presenter
+    hire_requested = pyqtSignal(int, list) # talent_id, roles_to_cast
+    open_scene_dialog_requested = pyqtSignal(int) # scene_id
+    settings_changed = pyqtSignal()
+
+    def __init__(self, parent=None):
+        super().__init__(parent)
+        # The view no longer holds a reference to the controller.
+        self._selected_talent = None
+        self.setup_ui()
+        self.clear_display()
+        
+    def _open_scene_dialog(self, item: QListWidgetItem):
+        role_data = item.data(Qt.ItemDataRole.UserRole)
+        if role_data and 'scene_id' in role_data:
+            self.open_scene_dialog_requested.emit(role_data['scene_id'])
+
+    def setup_ui(self):
+        main_layout = QVBoxLayout(self)
+        main_layout.setSpacing(4)
+        
+        talent_info_group = QGroupBox("Talent Details")
+        talent_info_layout = QGridLayout(talent_info_group)
+        talent_info_layout.setColumnStretch(0, 1)
+        talent_info_layout.setColumnStretch(1, 1)
+
+        self.alias_label = QLabel("<b>Alias:</b> N/A")
+        self.age_label = QLabel("<b>Age:</b> N/A")
+        self.ethnicity_label = QLabel("<b>Ethnicity:</b> N/A")
+        self.orientation_label = QLabel("<b>Orientation:</b> N/A")
+        self.boob_cup_label = QLabel("<b>Cup Size:</b> N/A")
+        self.dick_size_label = QLabel("<b>Dick Size:</b> N/A")
+        self.performance_label = QLabel("<b>Performance:</b> N/A")
+        self.acting_label = QLabel("<b>Acting:</b> N/A")
+        self.stamina_label = QLabel("<b>Stamina:</b> N/A")
+        self.popularity_label = QLabel("<b>Popularity:</b> N/A")
+        
+        talent_info_layout.addWidget(self.alias_label, 0, 0); talent_info_layout.addWidget(self.age_label, 1, 0)
+        talent_info_layout.addWidget(self.ethnicity_label, 2, 0); talent_info_layout.addWidget(self.orientation_label, 3, 0)
+        talent_info_layout.addWidget(self.popularity_label, 4, 0); talent_info_layout.addWidget(self.boob_cup_label, 0, 1)
+        talent_info_layout.addWidget(self.dick_size_label, 1, 1); talent_info_layout.addWidget(self.performance_label, 2, 1)
+        talent_info_layout.addWidget(self.acting_label, 3, 1); talent_info_layout.addWidget(self.stamina_label, 4, 1)
+
+        main_layout.addWidget(talent_info_group)
+        
+        affinities_group = QGroupBox("Tag Affinities"); affinities_group_layout = QVBoxLayout(affinities_group)
+        scroll_area = QScrollArea(); scroll_area.setWidgetResizable(True); self.affinities_content_widget = QWidget()
+        self.affinities_layout = QVBoxLayout(self.affinities_content_widget); self.affinities_layout.setAlignment(Qt.AlignmentFlag.AlignTop)
+        scroll_area.setWidget(self.affinities_content_widget); affinities_group_layout.addWidget(scroll_area); main_layout.addWidget(affinities_group)
+
+        bottom_container = QWidget(); bottom_layout = QHBoxLayout(bottom_container); bottom_layout.setContentsMargins(0,0,0,0)
+        
+        # --- Preferences and Limits Section ---
+        prefs_limits_group = QGroupBox("Preferences & Limits"); prefs_v_layout = QVBoxLayout(prefs_limits_group)
+        prefs_grid_layout = QGridLayout()
+        prefs_grid_layout.addWidget(QLabel("<b>Likes</b>:"), 0, 0); prefs_grid_layout.addWidget(QLabel("<b>Dislikes</b>:"), 0, 1)
+        self.likes_list = QListWidget(); self.dislikes_list = QListWidget()
+        prefs_grid_layout.addWidget(self.likes_list, 1, 0); prefs_grid_layout.addWidget(self.dislikes_list, 1, 1)
+        prefs_v_layout.addLayout(prefs_grid_layout)
+        
+        # New Partner Limits Area
+        partner_limits_group = QGroupBox("Partner Limits")
+        partner_limits_layout = QGridLayout(partner_limits_group)
+        self.max_partners_label = QLabel("<b>Max Scene Partners:</b> N/A")
+        self.concurrency_limits_label = QLabel("<b>Concurrency Limits:</b> N/A")
+        self.concurrency_limits_label.setWordWrap(True)
+        partner_limits_layout.addWidget(self.max_partners_label, 0, 0)
+        partner_limits_layout.addWidget(self.concurrency_limits_label, 1, 0)
+        partner_limits_layout.setRowStretch(2, 1)
+        prefs_v_layout.addWidget(partner_limits_group)
+        
+        prefs_v_layout.addWidget(QLabel("<b>Hard Limits</b> (Will Refuse Roles):"))
+        self.limits_list = QListWidget(); prefs_v_layout.addWidget(self.limits_list)
+        bottom_layout.addWidget(prefs_limits_group)
+
+        # --- Policy Section ---
+        policy_group = QGroupBox("Contract Requirements"); policy_layout = QVBoxLayout(policy_group)
+        policy_layout.addWidget(QLabel("<b>Requires Policies:</b>")); self.requires_policies_list = QListWidget()
+        policy_layout.addWidget(self.requires_policies_list); policy_layout.addWidget(QLabel("<b>Refuses Policies:</b>"))
+        self.refuses_policies_list = QListWidget(); policy_layout.addWidget(self.refuses_policies_list)
+        bottom_layout.addWidget(policy_group); main_layout.addWidget(bottom_container, 1)
+
+        self.contract_container = QGroupBox("Assign to Role"); contract_layout = QVBoxLayout(self.contract_container)
+        self.roles_stack = QStackedWidget(); roles_list_widget = QWidget()
+        roles_list_layout = QVBoxLayout(roles_list_widget); roles_list_layout.addWidget(QLabel("Available Roles (from scenes in 'casting'):"))
+        self.available_roles_list = QListWidget(); self.available_roles_list.setSelectionMode(QListWidget.SelectionMode.ExtendedSelection)
+        self.available_roles_list.itemDoubleClicked.connect(self._open_scene_dialog)
+        roles_list_layout.addWidget(self.available_roles_list)
+        roles_no_scenes_widget = QLabel("There are no uncast roles available for this talent."); roles_no_scenes_widget.setAlignment(Qt.AlignmentFlag.AlignCenter)
+        roles_no_scenes_widget.setWordWrap(True); self.roles_stack.addWidget(roles_list_widget); self.roles_stack.addWidget(roles_no_scenes_widget)
+        contract_layout.addWidget(self.roles_stack)
+        self.hire_button = QPushButton("Assign to Selected Role(s)")
+        contract_layout.addWidget(self.hire_button); main_layout.addWidget(self.contract_container)
+        self.hire_button.clicked.connect(self.confirm_hire)
+
+    def on_setting_changed(self, key: str):
+        if key == "unit_system" and self._selected_talent:
+            self.settings_changed.emit()
+
+    def _clear_layout(self, layout):
+        while layout.count():
+            child = layout.takeAt(0)
+            if child.widget(): child.widget().deleteLater()
+
+    def _format_orientation(self, score: int, gender: str) -> str:
+        if -100 <= score <= -81: return "Straight"
+        if -80 <= score <= -30: return "Mostly Straight"
+        if -29 <= score <= 29: return "Bisexual"
+        if 30 <= score <= 79:
+            return "Mostly Lesbian" if gender == "Female" else "Mostly Gay"
+        if 80 <= score <= 100:
+            return "Lesbian" if gender == "Female" else "Gay"
+        return "Unknown"
+
+    def _populate_preferences_lists(self, talent: Talent, tag_definitions: dict):
+        self.likes_list.clear()
+        self.dislikes_list.clear()
+
+        likes, dislikes = [], []
+        LIKE_THRESHOLD, DISLIKE_THRESHOLD = 1.2, 0.8
+
+        # Create a helper to format role preferences for display
+        def format_roles(roles_dict: Dict[str, float]) -> str:
+            # Abbreviate roles for concise display, e.g., (G: 1.5, R: 0.5)
+            return f"({', '.join([f'{r[0]}: {p:.2f}' for r, p in sorted(roles_dict.items())])})"
+
+        # Group preferences by concept for summarization
+        prefs_by_concept = defaultdict(list)
+        for tag_name, roles_prefs in talent.tag_preferences.items():
+            if not (concept := tag_definitions.get(tag_name, {}).get('concept')):
+                concept = tag_name # Fallback for tags without a concept
+            prefs_by_concept[concept].append((tag_name, roles_prefs))
+
+        # Process each concept
+        for concept, tags_in_concept in sorted(prefs_by_concept.items()):
+            # Calculate average Giver/Receiver scores across the concept
+            g_scores, r_scores, all_scores = [], [], []
+            for _, roles in tags_in_concept:
+                if 'Giver' in roles: g_scores.append(roles['Giver'])
+                if 'Receiver' in roles: r_scores.append(roles['Receiver'])
+                all_scores.extend(roles.values())
+            
+            if not all_scores: continue
+            avg_score = sum(all_scores) / len(all_scores)
+
+            if avg_score >= LIKE_THRESHOLD or avg_score <= DISLIKE_THRESHOLD:
+                # Create a summary line for the concept with role averages
+                summary_parts = [concept]
+                if g_scores: summary_parts.append(f"G: ~{sum(g_scores)/len(g_scores):.2f}")
+                if r_scores: summary_parts.append(f"R: ~{sum(r_scores)/len(r_scores):.2f}")
+                summary_line = " ".join(summary_parts)
+                
+                if avg_score >= LIKE_THRESHOLD:
+                    likes.append(summary_line)
+                else:
+                    dislikes.append(summary_line)
+            else:
+                # If the concept isn't a strong like/dislike, check individual tags
+                for tag_name, roles in tags_in_concept:
+                    tag_avg = sum(roles.values()) / len(roles) if roles else 0
+                    if tag_avg >= LIKE_THRESHOLD:
+                        likes.append(f"{tag_name} {format_roles(roles)}")
+                    elif tag_avg <= DISLIKE_THRESHOLD:
+                        dislikes.append(f"{tag_name} {format_roles(roles)}")
+
+
+        if likes: self.likes_list.addItems(sorted(likes))
+        else: self.likes_list.addItem("None")
+
+        if dislikes: self.dislikes_list.addItems(sorted(dislikes))
+        else: self.dislikes_list.addItem("None")
+
+    def display_talent(self, talent: Talent, available_roles: list, tag_defs: dict, policy_defs: dict, unit_system: str):
+        if not talent or not hasattr(talent, 'alias') or talent.alias is None: self.clear_display(); return
+        self._selected_talent = talent
+        self.alias_label.setText(f"<b>Alias:</b> {talent.alias}"); self.age_label.setText(f"<b>Age:</b> {talent.age}")
+        self.ethnicity_label.setText(f"<b>Ethnicity:</b> {talent.ethnicity}")
+        self.orientation_label.setText(f"<b>Orientation:</b> {self._format_orientation(talent.orientation_score, talent.gender)}")
+        self.boob_cup_label.setVisible(talent.boob_cup is not None)
+        if talent.boob_cup: self.boob_cup_label.setText(f"<b>Cup Size:</b> {talent.boob_cup}")
+        
+        self.dick_size_label.setVisible(talent.dick_size is not None)
+        if talent.dick_size is not None:
+            display_text = f"<b>Dick Size:</b> {talent.dick_size * 2.54:.1f} cm" if unit_system == 'metric' else f"<b>Dick Size:</b> {talent.dick_size} in."
+            self.dick_size_label.setText(display_text)
+            
+        self.performance_label.setText(f"<b>Performance:</b> {talent.performance:.2f}")
+        self.acting_label.setText(f"<b>Acting:</b> {talent.acting:.2f}")
+        self.stamina_label.setText(f"<b>Stamina:</b> {talent.stamina:.2f}")
+        self.popularity_label.setText(f"<b>Popularity:</b> {sum(talent.popularity.values()):.2f}")
+        self._clear_layout(self.affinities_layout)
+        for tag, affinity in sorted(talent.tag_affinities.items()):
+            if affinity > 0: self.affinities_layout.addWidget(QLabel(f"{tag}: {affinity}"))
+
+        self._populate_preferences_lists(talent, tag_defs)
+        
+        self.max_partners_label.setText(f"<b>Max Scene Partners:</b> {talent.max_scene_partners}")
+        if talent.concurrency_limits:
+            concurrency_text = ", ".join(f"{k}: {v}" for k, v in sorted(talent.concurrency_limits.items()))
+            self.concurrency_limits_label.setText(f"<b>Concurrency Limits:</b> {concurrency_text}")
+        else:
+            self.concurrency_limits_label.setText("<b>Concurrency Limits:</b> None")
+
+        self.limits_list.clear()
+        if talent.hard_limits:
+            for limit in sorted(talent.hard_limits):
+                item = QListWidgetItem(limit); item.setForeground(QColor("red")); self.limits_list.addItem(item)
+        else: self.limits_list.addItem("None")
+
+        self.requires_policies_list.clear(); self.refuses_policies_list.clear()
+        policy_names = {p['id']: p['name'] for p in policy_defs.values()}
+        if required := talent.policy_requirements.get('requires'): self.requires_policies_list.addItems([policy_names.get(pid, pid) for pid in sorted(required)]);_ = required
+        else: self.requires_policies_list.addItem("None")
+        if refused := talent.policy_requirements.get('refuses'): self.refuses_policies_list.addItems([policy_names.get(pid, pid) for pid in sorted(refused)]);_ = refused
+        else: self.refuses_policies_list.addItem("None")
+
+        self.contract_container.setEnabled(True); self.available_roles_list.clear()
+
+        for role_data in available_roles:
+            tags_text = ""
+            if tags := role_data.get('tags'):
+                tags_to_show = tags[:3]
+                if len(tags) > 3: tags_to_show.append("...")
+                tags_text = f" (Tags: {', '.join(tags_to_show)})"
+
+            display_text = f"{role_data['scene_title']} - Role: {role_data['vp_name']} (Cost: ${role_data['cost']:,}){tags_text}"
+            item = QListWidgetItem(display_text)
+            item.setData(Qt.ItemDataRole.UserRole, {'scene_id': role_data['scene_id'], 'virtual_performer_id': role_data['virtual_performer_id'], 'cost': role_data['cost']})
+            
+            if not role_data['is_available']:
+                item.setFlags(item.flags() & ~Qt.ItemFlag.ItemIsEnabled); item.setForeground(QColor("gray"))
+                item.setToolTip(f"Unavailable: {role_data['refusal_reason']}")
+            elif tags: item.setToolTip(f"Performs: {', '.join(tags)}")
+            
+            self.available_roles_list.addItem(item)
+        
+        self.roles_stack.setCurrentIndex(0 if available_roles else 1)
+        
+    def clear_display(self):
+        self._selected_talent = None; self.alias_label.setText("<b>Select a talent from the list</b>")
+        self.age_label.setText("<b>Age:</b> N/A"); self.ethnicity_label.setText("<b>Ethnicity:</b> N/A");
+        self.orientation_label.setText("<b>Orientation:</b> N/A")
+        self.boob_cup_label.setText("<b>Cup Size:</b> N/A"); self.boob_cup_label.setVisible(True)
+        self.dick_size_label.setText("<b>Dick Size:</b> N/A"); self.dick_size_label.setVisible(True)
+        self.performance_label.setText("<b>Performance:</b> N/A"); self.acting_label.setText("<b>Acting:</b> N/A")
+        self.stamina_label.setText("<b>Stamina:</b> N/A"); self.popularity_label.setText("<b>Popularity:</b> N/A"); self._clear_layout(self.affinities_layout); self.contract_container.setEnabled(False)
+        self.available_roles_list.clear(); self.likes_list.clear(); self.dislikes_list.clear(); self.limits_list.clear()
+        self.requires_policies_list.clear(); self.refuses_policies_list.clear()
+        self.max_partners_label.setText("<b>Max Scene Partners:</b> N/A")
+        self.concurrency_limits_label.setText("<b>Concurrency Limits:</b> N/A")
+
+    def confirm_hire(self):
+        if not self._selected_talent: QMessageBox.warning(self, "Error", "No talent selected."); return
+        selected_items = self.available_roles_list.selectedItems()
+        if not selected_items: QMessageBox.warning(self, "Error", "Please select one or more roles to assign the talent to."); return
+        roles_to_cast = []; scene_ids = set()
+        for item in selected_items:
+            role_data = item.data(Qt.ItemDataRole.UserRole); scene_id = role_data['scene_id']
+            if scene_id in scene_ids:
+                QMessageBox.warning(self, "Casting Error", f"Cannot cast '{self._selected_talent.alias}' for multiple roles in the same scene.\n\nA talent can only be cast once per scene.")
+                return
+            scene_ids.add(scene_id); roles_to_cast.append(role_data)
+        
+        self.hire_requested.emit(self._selected_talent.id, roles_to_cast)
+        self.clear_display() 
+
+class HireWindow(QWidget):
+    # Signals emitted by the view for the presenter to handle
+    standard_filters_changed = pyqtSignal(dict)
+    role_filter_applied = pyqtSignal(int, int) # scene_id, vp_id
+    role_filter_cleared = pyqtSignal()
+    scene_filter_selected = pyqtSignal(int) # scene_id
+    context_menu_requested = pyqtSignal(object, QPoint) # talent, global pos
+    add_talent_to_category_requested = pyqtSignal(int, int) # talent_id, category_id
+    remove_talent_from_category_requested = pyqtSignal(int, int) # talent_id, category_id
+    open_advanced_filters_requested = pyqtSignal(dict) # current_filters
+    talent_selected = pyqtSignal(object) # talent object
+    hire_requested = pyqtSignal(int, list)
+    open_scene_dialog_requested = pyqtSignal(int)
+    open_talent_profile_requested = pyqtSignal(object)
+    initial_load_requested = pyqtSignal()
+
+    def __init__(self):
+        super().__init__()
+        # The view no longer takes the controller
+        self.talent_model = TalentListModel()
+        self.advanced_filters = {}
+        self.setup_ui()
+        self.initial_load_requested.emit()
+
+    def setup_ui(self):
+        main_layout = QHBoxLayout(self)
+        left_panel = QWidget(); left_layout = QVBoxLayout(left_panel)
+        
+        # --- NEW: Role Filter UI ---
+        role_filter_group = QGroupBox("Filter for Role"); role_filter_layout = QGridLayout(role_filter_group)
+        role_filter_layout.addWidget(QLabel("Scene:"), 0, 0); role_filter_layout.addWidget(QLabel("Role:"), 1, 0)
+        self.scene_filter_combo = QComboBox(); self.role_filter_combo = QComboBox()
+        role_filter_layout.addWidget(self.scene_filter_combo, 0, 1); role_filter_layout.addWidget(self.role_filter_combo, 1, 1)
+        self.apply_role_filter_btn = QPushButton("Apply"); self.clear_role_filter_btn = QPushButton("Clear")
+        role_filter_layout.addWidget(self.apply_role_filter_btn, 2, 1); role_filter_layout.addWidget(self.clear_role_filter_btn, 2, 0)
+        left_layout.addWidget(role_filter_group)
+
+        self.name_filter_input = QLineEdit(placeholderText="Filter by name...")
+        self.advanced_filter_btn = QPushButton("Advanced Filter...")
+        left_layout.addWidget(self.name_filter_input); left_layout.addWidget(self.advanced_filter_btn)
+        
+        self.talent_list_view = QListView(); self.talent_list_view.setModel(self.talent_model)
+        left_layout.addWidget(self.talent_list_view)
+        
+        self.talent_detail_view = TalentDetailView()
+        main_layout.addWidget(left_panel, 3); main_layout.addWidget(self.talent_detail_view, 7)
+
+        # --- Connections from UI elements to signal emissions ---
+        self.talent_list_view.setContextMenuPolicy(Qt.ContextMenuPolicy.CustomContextMenu)
+        self.talent_list_view.customContextMenuRequested.connect(self.show_talent_list_context_menu)
+        self.talent_list_view.doubleClicked.connect(self.show_talent_profile)
+        self.talent_list_view.selectionModel().currentChanged.connect(self.on_talent_selected)
+        
+        self.name_filter_input.textChanged.connect(self.filter_talent_list)
+        self.advanced_filter_btn.clicked.connect(lambda: self.open_advanced_filters_requested.emit(self.advanced_filters))
+        
+        self.scene_filter_combo.currentIndexChanged.connect(self.on_scene_filter_selected)
+        self.apply_role_filter_btn.clicked.connect(self.on_apply_role_filter)
+        self.clear_role_filter_btn.clicked.connect(self.on_clear_role_filter)
+
+        # Connect signals from child view to this view's signals
+        self.talent_detail_view.hire_requested.connect(self.hire_requested)
+        self.talent_detail_view.open_scene_dialog_requested.connect(self.open_scene_dialog_requested)
+        self.talent_detail_view.settings_changed.connect(self.refresh_from_state)
+
+    # --- UI Update Methods (called by Presenter) ---
+    def update_talent_list(self, talents: list):
+        self.talent_model.update_data(talents)
+        if not self.talent_list_view.selectionModel().hasSelection():
+            self.talent_detail_view.clear_display()
+
+    def update_scene_dropdown(self, scenes: list):
+        self.scene_filter_combo.blockSignals(True)
+        current_id = self.scene_filter_combo.currentData()
+        self.scene_filter_combo.clear(); self.scene_filter_combo.addItem("-- Select a Scene --", -1)
+        for scene in scenes: self.scene_filter_combo.addItem(scene['title'], scene['id'])
+        
+        idx = self.scene_filter_combo.findData(current_id)
+        if idx != -1: self.scene_filter_combo.setCurrentIndex(idx)
+        else: self.update_role_dropdown([]) # Clear roles if scene is gone
+        
+        self.scene_filter_combo.blockSignals(False)
+
+    def update_role_dropdown(self, roles: list):
+        self.role_filter_combo.blockSignals(True)
+        self.role_filter_combo.clear(); self.role_filter_combo.addItem("-- Select a Role --", -1)
+        for role in roles: self.role_filter_combo.addItem(role['name'], role['id'])
+        self.role_filter_combo.blockSignals(False)
+        self.set_role_filter_enabled(len(roles) > 0)
+
+    def set_standard_filters_enabled(self, enabled: bool):
+        self.name_filter_input.setEnabled(enabled)
+        self.advanced_filter_btn.setEnabled(enabled)
+
+    def set_role_filter_enabled(self, enabled: bool):
+        self.apply_role_filter_btn.setEnabled(enabled)
+        self.role_filter_combo.setEnabled(enabled)
+    
+    # --- Local UI Logic and Signal Emitting ---
+    def show_talent_profile(self, index: QModelIndex):
+        if talent := self.talent_model.data(index, Qt.ItemDataRole.UserRole):
+            self.open_talent_profile_requested.emit(talent)
+
+    def on_filters_applied(self, filters: dict):
+        self.advanced_filters = filters
+        self.filter_talent_list()
+
+    def show_talent_list_context_menu(self, pos):
+        index = self.talent_list_view.indexAt(pos)
+        if not index.isValid(): return
+        if talent := self.talent_model.data(index, Qt.ItemDataRole.UserRole):
+            global_pos = self.talent_list_view.viewport().mapToGlobal(pos)
+            self.context_menu_requested.emit(talent, global_pos)
+
+    def display_talent_context_menu(self, talent: Talent, all_categories: list, talent_categories: list, pos: QPoint):
+        menu = QMenu(self)
+
+        # --- "Add to..." Sub-menu ---
+        add_menu = menu.addMenu("Add to Go-To Category...")
+        if all_categories:
+            for category in sorted(all_categories, key=lambda c: c['name']):
+                action = QAction(category['name'], self)
+                action.triggered.connect(
+                    lambda checked=False, t_id=talent.id, c_id=category['id']: 
+                    self.add_talent_to_category_requested.emit(t_id, c_id)
+                )
+                add_menu.addAction(action)
+        else:
+            add_menu.setEnabled(False)
+
+        # --- "Remove from..." Sub-menu ---
+        remove_menu = menu.addMenu("Remove from Go-To Category...")
+        if talent_categories:
+            for category in sorted(talent_categories, key=lambda c: c['name']):
+                action = QAction(category['name'], self)
+                action.triggered.connect(
+                    lambda checked=False, t_id=talent.id, c_id=category['id']: 
+                    self.remove_talent_from_category_requested.emit(t_id, c_id)
+                )
+                remove_menu.addAction(action)
+        else:
+            remove_menu.setEnabled(False)
+
+        menu.exec(pos)
+
+    def refresh_from_state(self):
+        self.filter_talent_list()
+        selected_indexes = self.talent_list_view.selectionModel().selectedIndexes()
+        if selected_indexes: self.on_talent_selected(selected_indexes[0], QModelIndex())
+        else: self.talent_detail_view.clear_display()
+
+    def on_talent_selected(self, current_index, previous_index):
+        if not current_index.isValid(): self.talent_detail_view.clear_display(); return
+        if talent := self.talent_model.data(current_index, Qt.ItemDataRole.UserRole):
+            self.talent_selected.emit(talent)
+        else: self.talent_detail_view.clear_display()
+        
+    def filter_talent_list(self):
+        all_filters = self.advanced_filters.copy()
+        all_filters['text'] = self.name_filter_input.text()
+        self.standard_filters_changed.emit(all_filters)
+        
+    def on_scene_filter_selected(self, index: int):
+        scene_id = self.scene_filter_combo.itemData(index) or -1
+        self.scene_filter_selected.emit(scene_id)
+
+    def on_apply_role_filter(self):
+        scene_id = self.scene_filter_combo.currentData()
+        vp_id = self.role_filter_combo.currentData()
+        if scene_id > 0 and vp_id > 0:
+            self.role_filter_applied.emit(scene_id, vp_id)
+
+    def on_clear_role_filter(self):
+        self.scene_filter_combo.setCurrentIndex(0)
         self.role_filter_cleared.emit()